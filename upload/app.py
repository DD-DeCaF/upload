import asyncio
from aiohttp import web
import aiohttp_cors
import pandas as pd
from pandas.io.common import CParserError
import io
import requests
import json
<<<<<<< HEAD
from upload.upload import MediaUploader, StrainsUploader, FermentationUploader, ScreenUploader, get_schema
=======
from functools import wraps, partial
from upload.upload import MediaUploader, StrainsUploader, ExperimentUploader
>>>>>>> 112d2ded
from tempfile import mkstemp
from potion_client.exceptions import ItemNotFound
from upload import iloop_client, __version__, logger
from upload.settings import Default
from upload.checks import compound_name_unknown, medium_name_unknown, strain_alias_unknown, \
    experiment_identifier_unknown, synonym_to_chebi_name


def call_iloop_with_token(f):
    @wraps(f)
    async def wrapper(request):
        api, token = Default.ILOOP_API, Default.ILOOP_TOKEN
        if 'Authorization' in request.headers:
            if 'Origin' in request.headers and 'cfb' in request.headers['Origin']:
                api = Default.ILOOP_BIOSUSTAIN
            token = request.headers['Authorization'].replace('Bearer ', '')
        iloop = iloop_client(api, token)
        return await f(request, iloop)
    return wrapper


def write_temp_csv(data_string):
    file_description, tmp_file_name = mkstemp(suffix='.csv')
    df = pd.read_csv(io.StringIO(data_string))
    with open(tmp_file_name, 'w') as tmp_file:
        df.to_csv(tmp_file, index=False)
    return tmp_file_name


@call_iloop_with_token
async def upload(request, iloop):
    data = await request.post()
    try:
        project = iloop.Project.first(where={'code': data['project_id']})
    except requests.exceptions.HTTPError:
        raise web.HTTPBadRequest(text='{"status": "failed to resolve project identifier"}')
    if data['what'] not in ['strains', 'media', 'fermentation', 'screening']:
        raise web.HTTPBadRequest(text='{"status": "expected strains, media or samples/physiology component of post"}')
    uploader = None

    try:
        if data['what'] == 'media':
            content = data['file[0]'].file.read().decode()
            uploader = MediaUploader(project, write_temp_csv(content),
                                     custom_checks=[partial(compound_name_unknown, iloop)],
                                     synonym_mapper=partial(synonym_to_chebi_name, iloop))
        if data['what'] == 'strains':
            content = data['file[0]'].file.read().decode()
            uploader = StrainsUploader(project, write_temp_csv(content))
        if data['what'] == 'screen':
            content = data['file[0]'].file.read().decode()
            uploader = ScreenUploader(project, write_temp_csv(content),
                                      custom_checks=[compound_name_unknown, medium_name_unknown,
                                                     strain_alias_unknown],
                                      synonym_mapper=synonym_to_chebi_name)
        if data['what'] == 'fermentation':
            content_samples = data['file[0]'].file.read().decode()
            content_physiology = data['file[1]'].file.read().decode()
<<<<<<< HEAD
            uploader = FermentationUploader(project, write_temp_csv(content_samples),
                                            write_temp_csv(content_physiology),
                                            custom_checks=[compound_name_unknown,
                                                           experiment_identifier_unknown,
                                                           medium_name_unknown,
                                                           strain_alias_unknown],
                                            synonym_mapper=synonym_to_chebi_name)
=======
            uploader = ExperimentUploader(project, write_temp_csv(content_samples),
                                          write_temp_csv(content_physiology),
                                          custom_checks=[partial(compound_name_unknown, iloop),
                                                         partial(experiment_identifier_unknown, iloop),
                                                         partial(medium_name_unknown, iloop),
                                                         partial(strain_alias_unknown, iloop)],
                                          synonym_mapper=partial(synonym_to_chebi_name, iloop))
>>>>>>> 112d2ded
    except CParserError:
        return web.json_response(
            data={'valid': False, 'tables': [{'errors': [{'message': 'failed to parse csv file '}]}]})
    except ValueError as error:
        return web.json_response(data=json.loads(str(error)))
    try:
        uploader.upload(iloop=iloop)
    except ItemNotFound as error:
        return web.json_response(
            data={'valid': False, 'tables': [{'errors': [{'message': str(error)}]}]})
    else:
        return web.json_response(data={'valid': True})


async def hello(request):
    return web.Response(text='hi, this is upload v' + __version__)


<<<<<<< HEAD
async def schema(request):
    what = request.match_info.get('schema', 'strains')
    with open(get_schema(what)) as schema_file:
        schema_object = json.load(schema_file)
    return web.json_response(data=schema_object)


app = web.Application()
app.router.add_route('POST', '/upload', upload)
app.router.add_route('GET', '/upload/hello', hello)
app.router.add_route('GET', '/upload/schema/{what}', schema)
=======
ROUTE_CONFIG = [
    ('POST', '/upload', upload),
    ('GET', '/upload/hello', hello),
]
>>>>>>> 112d2ded

app = web.Application()
# Configure default CORS settings.
cors = aiohttp_cors.setup(app, defaults={
    "*": aiohttp_cors.ResourceOptions(
        expose_headers="*",
        allow_headers="*",
        allow_credentials=True,
    )
})

for method, path, handler in ROUTE_CONFIG:
    resource = app.router.add_resource(path)
    cors.add(resource)
    cors.add(resource.add_route("GET", handler))


async def start(loop):
    await loop.create_server(app.make_handler(), '0.0.0.0', 8000)
    logger.info('Web server is up')


if __name__ == '__main__':
    loop = asyncio.get_event_loop()
    loop.run_until_complete(start(loop))
    try:
        loop.run_forever()
    except KeyboardInterrupt:
        pass<|MERGE_RESOLUTION|>--- conflicted
+++ resolved
@@ -6,12 +6,8 @@
 import io
 import requests
 import json
-<<<<<<< HEAD
+from functools import wraps, partial
 from upload.upload import MediaUploader, StrainsUploader, FermentationUploader, ScreenUploader, get_schema
-=======
-from functools import wraps, partial
-from upload.upload import MediaUploader, StrainsUploader, ExperimentUploader
->>>>>>> 112d2ded
 from tempfile import mkstemp
 from potion_client.exceptions import ItemNotFound
 from upload import iloop_client, __version__, logger
@@ -64,29 +60,20 @@
         if data['what'] == 'screen':
             content = data['file[0]'].file.read().decode()
             uploader = ScreenUploader(project, write_temp_csv(content),
-                                      custom_checks=[compound_name_unknown, medium_name_unknown,
-                                                     strain_alias_unknown],
-                                      synonym_mapper=synonym_to_chebi_name)
+                                      custom_checks=[partial(compound_name_unknown, iloop),
+                                                     partial(medium_name_unknown, iloop),
+                                                     partial(strain_alias_unknown, iloop)],
+                                      synonym_mapper=partial(synonym_to_chebi_name, iloop))
         if data['what'] == 'fermentation':
             content_samples = data['file[0]'].file.read().decode()
             content_physiology = data['file[1]'].file.read().decode()
-<<<<<<< HEAD
             uploader = FermentationUploader(project, write_temp_csv(content_samples),
                                             write_temp_csv(content_physiology),
-                                            custom_checks=[compound_name_unknown,
-                                                           experiment_identifier_unknown,
-                                                           medium_name_unknown,
-                                                           strain_alias_unknown],
-                                            synonym_mapper=synonym_to_chebi_name)
-=======
-            uploader = ExperimentUploader(project, write_temp_csv(content_samples),
-                                          write_temp_csv(content_physiology),
-                                          custom_checks=[partial(compound_name_unknown, iloop),
-                                                         partial(experiment_identifier_unknown, iloop),
-                                                         partial(medium_name_unknown, iloop),
-                                                         partial(strain_alias_unknown, iloop)],
-                                          synonym_mapper=partial(synonym_to_chebi_name, iloop))
->>>>>>> 112d2ded
+                                            custom_checks=[partial(compound_name_unknown, iloop),
+                                                           partial(experiment_identifier_unknown, iloop),
+                                                           partial(medium_name_unknown, iloop),
+                                                           partial(strain_alias_unknown, iloop)],
+                                            synonym_mapper=partial(synonym_to_chebi_name, iloop))
     except CParserError:
         return web.json_response(
             data={'valid': False, 'tables': [{'errors': [{'message': 'failed to parse csv file '}]}]})
@@ -104,25 +91,18 @@
 async def hello(request):
     return web.Response(text='hi, this is upload v' + __version__)
 
-
-<<<<<<< HEAD
 async def schema(request):
     what = request.match_info.get('schema', 'strains')
     with open(get_schema(what)) as schema_file:
         schema_object = json.load(schema_file)
     return web.json_response(data=schema_object)
 
-
-app = web.Application()
-app.router.add_route('POST', '/upload', upload)
-app.router.add_route('GET', '/upload/hello', hello)
-app.router.add_route('GET', '/upload/schema/{what}', schema)
-=======
 ROUTE_CONFIG = [
     ('POST', '/upload', upload),
     ('GET', '/upload/hello', hello),
+    ('GET', '/upload/schema/{what}', schema),
 ]
->>>>>>> 112d2ded
+
 
 app = web.Application()
 # Configure default CORS settings.
